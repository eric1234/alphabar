# The Alphabar object is like a standard paginator but instead of
# splitting based on a certain number of records it splits based on
# the first letter of the object name.
#
# It keeps track of all the meta-data about the desired behavior and
# executes the searches in the most optimal way. This object can be
# used in the controller like the following:
#
#   @paginator = Alphabar.new
#   @paginator.field = :last_name
#   @paginator.group = params[:ltr]
#   @users = @paginator.scope(User, :order => 'last_name')
#
# See Alphabar::AlphaScope to reduce the amount of code in your
# controller for the common case.
class Alphabar

  # The current group being searched on that the results should be
  # returned for. Currently this should be a letter A-Z or 'Blank' but
  # eventually we might support different types of alphabars such
  # as those that group several letters under one page or those that
  # split a single letter into multiple pages. This is why we use
  # the terminology "group" instead of "letter"
  attr_accessor :group

  # The field used to divide the objects into the different groups (letters)
  attr_accessor :field

  # Is there an "All" option? Defaults to false
  attr_accessor :all_option

  # The minimum number of records that must exist in the database before
  # the alphbar is used. An application can alternatively define
  # ALPHABAR_MINIMUM_RECORDS to provide a global default.
  attr_accessor :min_records

  # Create a new alphabar to execute a letter based search.
  def initialize
    self.all_option = false
    self.min_records = ALPHABAR_MINIMUM_RECORDS if
      Object.const_defined? 'ALPHABAR_MINIMUM_RECORDS'
  end

  # Will execute the actual scoping on the given model. To further
  # limit the records pass in a scope instead of the actual model.
  def scope(model)

    # If field is just a basic name (i.e. "foobar") then automatically
    # prefix table name. Otherwise use as is so application can do
    # whatever fancy tricks it wants (i.e COALESCE, etc.)
    search_by = if field.to_s =~ /^\w+$/
      "#{model.table_name}.#{field.to_s}"
    else
      field.to_s
    end

    # Find out how many are in each bucket
<<<<<<< HEAD
    # FIXME: This may be database specific. Work on MySQL and SQLite
    @counts = model.count :all, :group => "SUBSTR(LOWER(#{field.to_s}), 1, 1)"
    @counts = @counts.inject(HashWithIndifferentAccess.new()) do |m,grp|
      grp[0] = grp[0].blank? ? 'Blank' : grp[0]
      m[grp[0].upcase] = grp[1]
=======
    # FIXME: This may be databse specific. Work on MySQL and SQLite
    @counts = model.count :all, :group => "SUBSTR(LOWER(#{search_by}), 1, 1)"
    @counts = @counts.inject(HashWithIndifferentAccess.new()) do |m, (ltr, count)|
      ltr = if ltr.blank?
        'Blank'
      elsif ltr =~ /^\d$/
        '#'
      else
        ltr
      end
      m[ltr.upcase] = count
>>>>>>> 72e4d634
      m
    end
    @counts['All'] = total if all_option

    # Reset to default group if group has not records
    self.group = nil unless @counts.has_key? group

    # Find the first group that has records
    all_groups = ('A'..'Z').to_a + ['Blank', '#']
    all_groups << 'All' if all_option
    self.group = all_groups.detect(proc {'A'}) do |ltr|
      @counts.has_key? ltr
    end if group.blank?

<<<<<<< HEAD
    quoted_field = model.connection.quote_column_name field.to_s
    unless (min_records && total >= min_records) || group == 'All'
      # Determine conditions. '' or NULL shows up under "Blank"
      operator = if group == 'Blank'
        "= '' OR #{quoted_field} IS NULL"
      else
        'LIKE ?'
      end
      conditions = [
        "#{model.table_name}.#{quoted_field} #{operator}",
        "#{group}%"
      ]
    end
=======
    conditions = if group == 'Blank'
      "#{search_by} = '' OR #{search_by} IS NULL"
    elsif group == '#'
      (0..9).collect {|i| "#{search_by} LIKE '#{i}%'"}.join ' OR '
    else
      ["#{search_by} LIKE ?", "#{group}%"]
    end unless (min_records && total >= min_records) || group == 'All'
>>>>>>> 72e4d634

    # Find results for this page
    model.where conditions
  end

  # Given a group will return the number of results in that group.
  # Only valid AFTER scope has been executed
  def count(grp)
    @counts[grp] || 0
  end

  # Will return the total records found in all groups.
  # Only valid AFTER scope has been executed
  def total
    @total ||= @counts.inject(0) {|total, (group, count)| total += count}
  end

  # Will return all groups that have results.
  # Only valid AFTER scope has been executed
  def populated_groups
    @counts.keys
  end

  # This helper module is automatically mixed into your views to
  # provide an easy way to display the alphabar.
  module Helper

    # Basic alphabar generator. Just give it the paginator and any
    # options needed. The only current option is :letter_field which
    # indicates the name of the param that will be used to submit the
    # new search. By default it will be ltr.
    #
    # This helper will link all letters that have results. It will
    # also mark the "current" letter with a CSS class 'current'.
    # Finally if there are any "Blank" records a "Blank" group
    # will be appended.
    #
    # If only one letter would show or it doesn't meet the min_records
    # requirement this helper will return an empty string.
    def alphabar(paginator, options={})
      return '' if paginator.min_records && paginator.total < paginator.min_records
      return '' if paginator.populated_groups.size <= 1
      slots = ('A'..'Z').to_a
      slots << 'Blank' if paginator.count('Blank') > 0
      slots << 'All' if paginator.count('All') > 0
      slots.unshift '#' if paginator.count('#') > 0
      letters = slots.collect do |ltr|
        html_options = {}
        html_options[:class] = 'current' if ltr == paginator.group.to_s
        options = params.dup
        options[options[:letter_field] || 'ltr'] = ltr
        link_to_if paginator.count(ltr) > 0, ltr, options, html_options
      end.compact.join ' '
      content_tag 'div', letters.html_safe, :class => 'alphabar'
    end
  end

  module AlphaScope

    # A simple wrapper around the Alphabar interface to make usage
    # easier and more integrated in to ActiveRecord. Will use the first
    # two parameters to create the Alphabar object for you and execute
    # the find returning both the resulting scope as well as the
    # populated paginator object.
    #
    # You can also pass this method a block which allows you to
    # configure the #Alphabar paginator object before the scope is
    # applied. The argument to the block is the paginator object.
    #
    #   @users, @paginator = User.alpha_scope :last_name, params[:ltr]
    def alpha_scope(field, group=nil)
      paginator = Alphabar.new
      paginator.field = field
      paginator.group = group
      yield paginator if block_given?
      results = paginator.scope self
      [results, paginator]
    end
  end

  class Railtie < Rails::Railtie
    initializer 'alphabar.integration' do
      ActiveRecord::Base.extend Alphabar::AlphaScope
      ActionController::Base.helper Alphabar::Helper
    end
  end if defined? Rails
end<|MERGE_RESOLUTION|>--- conflicted
+++ resolved
@@ -49,20 +49,13 @@
     # prefix table name. Otherwise use as is so application can do
     # whatever fancy tricks it wants (i.e COALESCE, etc.)
     search_by = if field.to_s =~ /^\w+$/
-      "#{model.table_name}.#{field.to_s}"
+      "#{model.connection.quote_table_name model.table_name}.#{model.connection.quote_column_name field.to_s}"
     else
       field.to_s
     end
 
     # Find out how many are in each bucket
-<<<<<<< HEAD
     # FIXME: This may be database specific. Work on MySQL and SQLite
-    @counts = model.count :all, :group => "SUBSTR(LOWER(#{field.to_s}), 1, 1)"
-    @counts = @counts.inject(HashWithIndifferentAccess.new()) do |m,grp|
-      grp[0] = grp[0].blank? ? 'Blank' : grp[0]
-      m[grp[0].upcase] = grp[1]
-=======
-    # FIXME: This may be databse specific. Work on MySQL and SQLite
     @counts = model.count :all, :group => "SUBSTR(LOWER(#{search_by}), 1, 1)"
     @counts = @counts.inject(HashWithIndifferentAccess.new()) do |m, (ltr, count)|
       ltr = if ltr.blank?
@@ -73,7 +66,6 @@
         ltr
       end
       m[ltr.upcase] = count
->>>>>>> 72e4d634
       m
     end
     @counts['All'] = total if all_option
@@ -88,21 +80,6 @@
       @counts.has_key? ltr
     end if group.blank?
 
-<<<<<<< HEAD
-    quoted_field = model.connection.quote_column_name field.to_s
-    unless (min_records && total >= min_records) || group == 'All'
-      # Determine conditions. '' or NULL shows up under "Blank"
-      operator = if group == 'Blank'
-        "= '' OR #{quoted_field} IS NULL"
-      else
-        'LIKE ?'
-      end
-      conditions = [
-        "#{model.table_name}.#{quoted_field} #{operator}",
-        "#{group}%"
-      ]
-    end
-=======
     conditions = if group == 'Blank'
       "#{search_by} = '' OR #{search_by} IS NULL"
     elsif group == '#'
@@ -110,7 +87,6 @@
     else
       ["#{search_by} LIKE ?", "#{group}%"]
     end unless (min_records && total >= min_records) || group == 'All'
->>>>>>> 72e4d634
 
     # Find results for this page
     model.where conditions
